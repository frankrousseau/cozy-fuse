import sys
import traceback

from couchdb import Server

DATABASE = "cozy-files"
CREDENTIALS_FILE_PATH = '/etc/cozy/cozy-files/couchdb.login'


class Replication():
    '''
    Class that allows to run replications on local database
    '''

    def __init__(self, *args, **kwargs):
        self.set_credentials()
        self.set_db_server()
        self.replicate_file_changes()

    def set_credentials(self):
        '''
        Get credentials from file located at *CREDENTIALS_FILE_PATH*.
        Credentials are sperated by a carriage return.
        '''
        credentials_file = open(CREDENTIALS_FILE_PATH)
        lines = credentials_file.readlines()
        credentials_file.close()
        self.username = lines[0].strip()
        self.password = lines[1].strip()

    def set_db_server(self):
        '''
        Configure CouchDB connectors (location + credentials).
        '''
        self.server = Server('http://localhost:5984/')
        self.server.resource.credentials = (self.username, self.password)
        self.db = self.server[DATABASE]

    def replicate_file_changes(self):
        '''
        Replicate all changes related to files and binaries to stored devices.
        '''
        for res in self.db.view("device/all"):
            device = res.value
            self.urlCozy = device['url']
            self.loginCozy = device['login']
            self.passwordCozy = device['password']

            self.ids = {}
            for res in self.db.view("file/all"):
                id_binary = res.value['binary']['file']['id']
                if id_binary in self.db:
                    binary = self.db[id_binary]
                    self.ids[res.id] = [id_binary, binary.rev]
                else:
                    self.ids[res.id] = [id_binary, ""]

            changes = self.db.changes(feed='continuous',
                                      heartbeat='1000',
                                      since=device['change'],
                                      include_docs=True)

            for line in changes:
                if not self._is_device(line):
                    device['change'] = line['seq']
                    self.db.save(device)

                    if self._is_deleted(line):
                        self._delete_file(line)
                    elif self._is_new(line):
                        self._add_file(line)
                    else:
                        self._update_file(line)

    def _is_device(self, line):
        '''
        Return true if *line* is a document and its doctype is "Device".
        '''
        try:
            return str(line['doc']['docType']) == "Device"
        except:
            return False

    def _is_new(self, line):
        '''
        Document is considered as new if its revision starts by "1-"
        '''
        return line['doc']['_rev'][0] is "1" and line['doc']['_rev'][1] is '-'

    def _is_deleted(self, line):
        '''
        Document is considered as deleted if deleted key has for value true.
        '''
        return 'deleted' in line and line['deleted'] and \
               line['deleted'] is True

    def _add_file(self, line):
        '''
        If line is a document of which document type is 'File', then the
        binary document linked to this document is replicated
        '''
        try:
            id_doc = line['doc']['_id']
            doc = self.db[id_doc]
            if 'docType' in doc:
                if doc['docType'] == 'File':
                    if doc['binary']:
                        binary = doc['binary']['file']
                        self.ids[id_doc] = [binary['id'], binary['rev']]
                        self._replicate_to_local([binary['id']])
                    elif not self.ids[id_doc]:
                        self.ids[id_doc] = ["", ""]

        except Exception, e:
            self.ids[id_doc] = ["", ""]
<<<<<<< HEAD
            print 'An error occured while replicating creation for:'
            print 'doc %s' %line['doc']['_id']
            print e
=======
            print 'An error occured whie replicating creation for:'
            print line
>>>>>>> bd0eee60

    def _delete_file(self, line):
        '''
        Remove binary document if a file has been deleted.
        '''
        try:
            id_doc = self.ids.get(line['doc']['_id'])
            if id_doc is not None :
                binary = self.ids[line['doc']['_id']][0]
                if self.db[binary]:
                    self.db.delete(self.db[binary])
                    self._replicate_to_local([binary])
        except Exception, e:
            print 'An error occured while replicating deletion for:'
            print 'doc %s' %line['doc']['_id']
            print e

    def _update_file(self, line):
        '''
        If a file document has been modified the linked binary is replicated.
        '''
        try:
            id_doc = line['doc']['_id']
            doc = self.db[id_doc]
            if doc['docType'] == 'File':
                binary = doc['binary']['file']
                if binary['rev'] != self.ids[id_doc][1]:
                    self.ids[id_doc] = [binary['id'], binary['rev']]
                    self._replicate_to_local([binary['id']])
        except Exception, e:
            print 'An error occured while replicating update for:'
            print 'doc %s' %line['doc']['_id']
            print e

    def _replicate_to_local(self, ids):
        '''
        Replicate given documents from Cozy database to local database.
        '''
        url = self.urlCozy.split('/')
        target = 'http://%s:%s@localhost:5984/%s' % (self.username,
                                                     self.password,
                                                     DATABASE)
        source = "https://%s:%s@%s/cozy" % (self.loginCozy,
                                            self.passwordCozy,
                                            url[2])
        self.rep = self.server.replicate(source, target, doc_ids=ids)


def main():
    '''
    Start replication when file is executed.
    '''
    try:
        Replication()
    except Exception:
        print('Something wrong occured while creating replicator')
        traceback.print_exc(file=sys.stdout)


if __name__ == '__main__':
    main()<|MERGE_RESOLUTION|>--- conflicted
+++ resolved
@@ -112,15 +112,9 @@
                         self.ids[id_doc] = ["", ""]
 
         except Exception, e:
-            self.ids[id_doc] = ["", ""]
-<<<<<<< HEAD
             print 'An error occured while replicating creation for:'
             print 'doc %s' %line['doc']['_id']
             print e
-=======
-            print 'An error occured whie replicating creation for:'
-            print line
->>>>>>> bd0eee60
 
     def _delete_file(self, line):
         '''
